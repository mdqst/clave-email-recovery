--- conflicted
+++ resolved
@@ -9,14 +9,9 @@
     "@openzeppelin/contracts": "^5.0.0",
     "@openzeppelin/contracts-upgradeable": "^5.0.0",
     "@zk-email/contracts": "^6.3.1",
-<<<<<<< HEAD
     "@zk-email/email-recovery": "1.0.0",
     "@zk-email/ether-email-auth-contracts": "1.0.0",
-=======
-    "@zk-email/email-recovery": "0.0.12-preview",
-    "@zk-email/ether-email-auth-contracts": "0.2.1-preview",
     "commander": "^12.1.0",
->>>>>>> c8a03201
     "ts-morph": "^19.0.0"
   },
   "devDependencies": {
